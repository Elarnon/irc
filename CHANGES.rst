Changes
-------

<<<<<<< HEAD
8.2
===

* Added support for throttling send_raw messages via the ServerConnection
  object. For example, on any connection object:

    connection.set_rate_limit(30)

  That would set the rate limit to 30 Hz (30 per second). Thanks to Jason
  Kendall for the suggestion and bug fixes.
=======
8.3
===

* Added a ``set_keepalive`` method to the ServerConnection. Sends a periodic
  PING message every indicated interval.
>>>>>>> e5763d5f

8.1.2
=====

* Fix typo in `client.NickMask`.

8.1.1
=====

* Fix typo in bot.py.

8.1
===

* Issue #15: Added client support for ISUPPORT directives on server
  connections. Now, each ServerConnection has a `features` attribute which
  reflects the features supported by the server. See the docs for
  `irc.features` for details about the implementation.

8.0.1
=====

* Issue #14: Fix errors when handlers of the same priority are added under
  Python 3. This also fixes the unintended behavior of allowing handlers of
  the same priority to compare as unequal.

8.0
===

This release brings several backward-incompatible changes to the scheduled
commands.

* Refactored implementation of schedule classes. No longer do they override
  the datetime constructor, but now only provide suitable classmethods for
  construction in various forms.
* Removed backward-compatible references from irc.client.
* Remove 'arguments' parameter from scheduled commands.

Clients that reference the schedule classes from irc.client or that construct
them from the basic constructor will need to update to use the new class
methods::

  - DelayedCommand -> DelayedCommand.after
  - PeriodicCommand -> PeriodicCommand.after

Arguments may no longer be passed to the 'function' callback, but one is
encouraged instead to use functools.partial to attach parameters to the
callback. For example::

    DelayedCommand.after(3, func, ('a', 10))

becomes::

    func = functools.partial(func, 'a', 10)
    DelayedCommand.after(3, func)

This mode puts less constraints on the both the handler and the caller. For
example, a caller can now pass keyword arguments instead::

    func = functools.partial(func, name='a', quantity=10)
    DelayedCommand.after(3, func)

Readability, maintainability, and usability go up.

7.1.2
=====

* Issue #13: TypeError on Python 3 when constructing PeriodicCommand (and thus
  execute_every).

7.1.1
=====

* Fixed regression created in 7.0 where PeriodicCommandFixedDelay would only
  cause the first command to be scheduled, but not subsequent ones.

7.1
===

* Moved scheduled command classes to irc.schedule module. Kept references for
  backwards-compatibility.

7.0
===

* PeriodicCommand now raises a ValueError if it's created with a negative or
  zero delay (meaning all subsequent commands are immediately due). This fixes
  #12.
* Renamed the parameters to the IRC object. If you use a custom event loop
  and your code constructs the IRC object with keyword parameters, you will
  need to update your code to use the new names, so::

    IRC(fn_to_add_socket=adder, fn_to_remove_socket=remover, fn_to_add_timeout=timeout)

  becomes::

    IRC(on_connect=adder, on_disconnect=remover, on_schedule=timeout)

  If you don't use a custom event loop or you pass the parameters
  positionally, no change is necessary.

6.0.1
=====

* Fixed some unhandled exceptions in server client connections when the client
  would disconnect in response to messages sent after select was called.

6.0
===

* Moved `LineBuffer` and `DecodingLineBuffer` from client to buffer module.
  Backward-compatible references have been kept for now.
* Removed daemon mode and log-to-file options for server.
* Miscellaneous bugfixes in server.

5.1.1
=====

* Fix error in 2to3 conversion on irc/server.py (issue #11).

5.1
===

The IRC library is now licensed under the MIT license.

* Added irc/server.py, based on hircd by Ferry Boender.
* Added support for CAP command (pull request #10), thanks to Danneh Oaks.

5.0
===

Another backward-incompatible change. In irc 5.0, many of the unnecessary
getter functions have been removed and replaced with simple attributes. This
change addresses issue #2. In particular:

 - Connection._get_socket() -> Connection.socket (including subclasses)
 - Event.eventtype() -> Event.type
 - Event.source() -> Event.source
 - Event.target() -> Event.target
 - Event.arguments() -> Event.arguments

The `nm_to_*` functions were removed. Instead, use the NickMask class
attributes.

These deprecated function aliases were removed from irc.client::

 - parse_nick_modes -> modes.parse_nick_modes
 - parse_channel_modes -> modes.parse_channel_modes
 - generated_events -> events.generated
 - protocol_events -> events.protocol
 - numeric_events -> events.numeric
 - all_events -> events.all
 - irc_lower -> strings.lower

Also, the parameter name when constructing an event was renamed from
`eventtype` to simply `type`.

4.0
===

* Removed deprecated arguments to ServerConnection.connect. See notes on the
  3.3 release on how to use the connect_factory parameter if your application
  requires ssl, ipv6, or other connection customization.

3.6.1
=====

* Filter out disconnected sockets when processing input.

3.6
===

* Created two new exceptions in `irc.client`: `MessageTooLong` and
  `InvalidCharacters`.
* Use explicit exceptions instead of ValueError when sending data.

3.5
===

* SingleServerIRCBot now accepts keyword arguments which are passed through
  to the `ServerConnection.connect` method. One can use this to use SSL for
  connections::

    factory = irc.connection.Factory(wrapper=ssl.wrap_socket)
    bot = irc.bot.SingleServerIRCBot(..., connect_factory = factory)


3.4.2
=====

* Issue #6: Fix AttributeError when legacy parameters are passed to
  `ServerConnection.connect`.
* Issue #7: Fix TypeError on `iter(LineBuffer)`.

3.4.1
=====

3.4 never worked - the decoding customization feature was improperly
implemented and never tested.

* The ServerConnection now allows custom classes to be supplied to customize
  the decoding of incoming lines. For example, to disable the decoding of
  incoming lines,
  replace the `buffer_class` on the ServerConnection with a version that
  passes through the lines directly::

    irc.client.ServerConnection.buffer_class = irc.client.LineBuffer

  This fixes #5.

3.4
===

*Broken Release*

3.3
===

* Added `connection` module with a Factory for creating socket connections.
* Added `connect_factory` parameter to the ServerConnection.

It's now possible to create connections with custom SSL parameters or other
socket wrappers. For example, to create a connection with a custom SSL cert::

    import ssl
    import irc.client
    import irc.connection
    import functools

    irc = irc.client.IRC()
    server = irc.server()
    wrapper = functools.partial(ssl.wrap_socket, ssl_cert=my_cert())
    server.connect(connect_factory = irc.connection.Factory(wrapper=wrapper))

With this release, many of the parameters to `ServerConnection.connect` are
now deprecated:

    - localaddress
    - localport
    - ssl
    - ipv6

Instead, one should pass the appropriate values to a `connection.Factory`
instance and pass that factory to the .connect method. Backwards-compatibility
will be maintained for these parameters until the release of irc 4.0.

3.2.3
=====

* Restore Python 2.6 compatibility.

3.2.2
=====

* Protect from UnicodeDecodeError when decoding data on the wire when data is
  not properly encoded in ASCII or UTF-8.

3.2.1
=====

* Additional branch protected by mutex.

3.2
===

* Implemented thread safety via a reentrant lock guarding shared state in IRC
  objects.

3.1.1
=====

* Fix some issues with bytes/unicode on Python 3

3.1
===

* Distribute using setuptools rather than paver.
* Minor tweaks for Python 3 support. Now installs on Python 3.

3.0.1
=====

* Added error checking when sending a message - for both message length and
  embedded carriage returns. Fixes #4.
* Updated README.

3.0
===

* Improved Unicode support. Fixes failing tests and errors lowering Unicode
  channel names.
* Issue #3541414 - The ServerConnection and DCCConnection now encode any
  strings as UTF-8 before transmitting.
* Issue #3527371 - Updated strings.FoldedCase to support comparison against
  objects of other types.
* Shutdown the sockets before closing.

Applications that are currently encoding unicode as UTF-8 before passing the
strings to `ServerConnection.send_raw` need to be updated to send Unicode
or ASCII.

2.0.4
=====

This release officially deprecates 2.0.1-2.0.3 in favor of 3.0.

* Re-release of irc 2.0 (without the changes from 2.0.1-2.0.3) for
  correct compatibility indication.

2.0
===

* DelayedCommands now use the local time for calculating 'at' and 'due'
  times. This will be more friendly for simple servers. Servers that expect
  UTC times should either run in UTC or override DelayedCommand.now to
  return an appropriate time object for 'now'. For example::

    def startup_bot():
        irc.client.DelayedCommand.now = irc.client.DelayedCommand.utcnow
        ...

1.1
===

* Added irc.client.PeriodicCommandFixedDelay. Schedule this command
  to have a function executed at a specific time and then at periodic
  intervals thereafter.

1.0
===

* Removed `irclib` and `ircbot` legacy modules.

0.9
===

* Fix file saving using dccreceive.py on Windows. Fixes #2863199.
* Created NickMask class from nm_to_* functions. Now if a source is
  a NickMask, one can access the .nick, .host, and .user attributes.
* Use correct attribute for saved connect args. Fixes #3523057.

0.8
===

* Added ServerConnection.reconnect method. Fixes #3515580.

0.7.1
=====

* Added missing events. Fixes #3515578.

0.7
===

* Moved functionality from irclib module to irc.client module.
* Moved functionality from ircbot module to irc.bot module.
* Retained irclib and ircbot modules for backward-compatibility. These
  will be removed in 1.0.
* Renamed project to simply 'irc'.

To support the new module structure, simply replace references to the irclib
module with irc.client and ircbot module with irc.bot. This project will
support that interface through all versions of irc 1.x, so if you've made
these changes, you can safely depend on `irc >= 0.7, <2.0dev`.

0.6.3
=====

* Fixed failing test where DelayedCommands weren't being sorted properly.
  DelayedCommand a now subclass of the DateTime object, where the command's
  due time is the datetime. Fixed issue #3518508.

0.6.2
=====

* Fixed incorrect usage of Connection.execute_delayed (again).

0.6.0
=====

* Minimum Python requirement is now Python 2.6. Python 2.3 and earlier should use 0.5.0
  or earlier.
* Removed incorrect usage of Connection.execute_delayed. Added Connection.execute_every.
  Fixed issue 3516241.
* Use new-style classes.<|MERGE_RESOLUTION|>--- conflicted
+++ resolved
@@ -1,7 +1,12 @@
 Changes
 -------
 
-<<<<<<< HEAD
+8.3
+===
+
+* Added a ``set_keepalive`` method to the ServerConnection. Sends a periodic
+  PING message every indicated interval.
+
 8.2
 ===
 
@@ -12,13 +17,6 @@
 
   That would set the rate limit to 30 Hz (30 per second). Thanks to Jason
   Kendall for the suggestion and bug fixes.
-=======
-8.3
-===
-
-* Added a ``set_keepalive`` method to the ServerConnection. Sends a periodic
-  PING message every indicated interval.
->>>>>>> e5763d5f
 
 8.1.2
 =====
